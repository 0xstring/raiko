[package]
name = "zeth-lib"
version = "0.1.0"
edition = "2021"

[dependencies]
anyhow = { version = "1.0", default-features = false }
alloy-sol-types = { version = "0.6", default-features = false }
alloy-primitives = { version = "0.6", default-features = false, features = [
  "rlp",
  "serde",
] }
bytes = "1.5"
ethers-core = { version = "2.0", features = ["optimism"] }
hashbrown = { workspace = true }
libflate = "2.0.0"
once_cell = { version = "1.18", default-features = false }
revm = { workspace = true, default-features = false }
ruint = { version = "1.10", default-features = false }
serde = { version = "1.0", default-features = false, features = ["alloc"] }
thiserror-no-std = "2.0.2"
zeth-primitives = { path = "../primitives", features = ["revm"] }
hex = { version = "0.4.3", optional = true}
rlp = { version = "0.5.2", optional = true}
tracing = { version = "0.1", optional = true}

# [target.'cfg(not(target_os = "zkvm"))'.dependencies]
# thiserror = "1.0"
# anyhow = "1.0"
chrono = { version = "0.4", default-features = false, optional = true}
ethers-providers = { version = "2.0", features = ["optimism"], optional = true}
flate2 = { version = "1.0.26", optional = true}
log = { version = "0.4", optional = true}
serde_json = { version = "1.0", default-features = false, features = ["alloc"], optional = true}
serde_with = {version = "3.0", optional =  true}
tokio = { version = "1.23", features = ["full"], optional = true}
# zeth-primitives = { path = "../primitives", features = ["revm", "ethers"] }

[dev-dependencies]
bincode = "1.3"
serde_with = "3.1"

[features]
# default = ["taiko", "std"]
std = [
  "dep:chrono",
  "dep:ethers-providers",
  "dep:flate2",
  "dep:log",
  "dep:serde_json",
  "dep:serde_with",
  "dep:tokio",
  "zeth-primitives/ethers",  "zeth-primitives/std"
]
taiko = [
    "zeth-primitives/taiko", 
    "revm/taiko",
    "dep:hex",
    "dep:rlp",
    "dep:tracing"
    ]
<<<<<<< HEAD
optimism = [
  "std", 
  "zeth-primitives/optimism", 
  "revm/optimism",  
  "dep:alloy-sol-types"
  ]
=======
optimism = ["std", "revm/optimism"]
>>>>>>> 8afb0d89
<|MERGE_RESOLUTION|>--- conflicted
+++ resolved
@@ -18,14 +18,14 @@
 revm = { workspace = true, default-features = false }
 ruint = { version = "1.10", default-features = false }
 serde = { version = "1.0", default-features = false, features = ["alloc"] }
-thiserror-no-std = "2.0.2"
+thiserror-no-std = {version = "2.0.2", optional = true}
 zeth-primitives = { path = "../primitives", features = ["revm"] }
 hex = { version = "0.4.3", optional = true}
 rlp = { version = "0.5.2", optional = true}
 tracing = { version = "0.1", optional = true}
 
 # [target.'cfg(not(target_os = "zkvm"))'.dependencies]
-# thiserror = "1.0"
+thiserror = {version = "1.0", optional = true }
 # anyhow = "1.0"
 chrono = { version = "0.4", default-features = false, optional = true}
 ethers-providers = { version = "2.0", features = ["optimism"], optional = true}
@@ -50,7 +50,10 @@
   "dep:serde_json",
   "dep:serde_with",
   "dep:tokio",
-  "zeth-primitives/ethers",  "zeth-primitives/std"
+  "dep:thiserror",
+  "zeth-primitives/ethers",  
+  "zeth-primitives/std",
+  "anyhow/std",
 ]
 taiko = [
     "zeth-primitives/taiko", 
@@ -59,13 +62,8 @@
     "dep:rlp",
     "dep:tracing"
     ]
-<<<<<<< HEAD
 optimism = [
   "std", 
   "zeth-primitives/optimism", 
   "revm/optimism",  
-  "dep:alloy-sol-types"
-  ]
-=======
-optimism = ["std", "revm/optimism"]
->>>>>>> 8afb0d89
+  ]