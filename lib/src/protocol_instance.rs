use alloy_consensus::Header as AlloyConsensusHeader;
use alloy_primitives::{Address, TxHash, B256};
use alloy_sol_types::SolValue;
use anyhow::{ensure, Result};
use c_kzg::{Blob, KzgCommitment, KzgSettings};
use raiko_primitives::keccak::keccak;
use sha2::{Digest as _, Sha256};

use super::utils::ANCHOR_GAS_LIMIT;
#[cfg(not(feature = "std"))]
use crate::no_std::*;
use crate::{
    consts::{SupportedChainSpecs, VerifierType},
    input::{BlockMetadata, EthDeposit, GuestInput, Transition},
    utils::HeaderHasher,
};

const KZG_TRUST_SETUP_DATA: &[u8] = include_bytes!("../../kzg_settings_raw.bin");

#[derive(Debug)]
pub struct ProtocolInstance {
    pub transition: Transition,
    pub block_metadata: BlockMetadata,
    pub prover: Address,
    pub sgx_instance: Address, // only used for SGX
    pub chain_id: u64,
    pub verifier_address: Address,
}

impl ProtocolInstance {
    pub fn new(
        input: &GuestInput,
        header: &AlloyConsensusHeader,
        proof_type: VerifierType,
    ) -> Result<Self> {
        let blob_used = input.taiko.block_proposed.meta.blobUsed;
        let tx_list_hash = if blob_used {
            if input.taiko.skip_verify_blob {
                println!("kzg check disabled!");
                input.taiko.tx_blob_hash.unwrap()
            } else {
                println!("kzg check enabled!");
                let mut data = Vec::from(KZG_TRUST_SETUP_DATA);
                let kzg_settings = KzgSettings::from_u8_slice(&mut data);
                let kzg_commit = KzgCommitment::blob_to_kzg_commitment(
                    &Blob::from_bytes(input.taiko.tx_data.as_slice()).unwrap(),
                    &kzg_settings,
                )
                .unwrap();
                let versioned_hash = kzg_to_versioned_hash(&kzg_commit);
                assert_eq!(versioned_hash, input.taiko.tx_blob_hash.unwrap());
                versioned_hash
            }
        } else {
            TxHash::from(keccak(input.taiko.tx_data.as_slice()))
        };

        // If the passed in chain spec contains a known chain id, the chain spec NEEDS to match the
        // one we expect, because the prover could otherwise just fill in any values.
        // The chain id is used because that is the value that is put onchain,
        // and so all other chain data needs to be derived from it.
        // For unknown chain ids we just skip this check so that tests using test data can still pass.
        // TODO: we should probably split things up in critical and non-critical parts
        // in the chain spec itself so we don't have to manually all the ones we have to care about.
        if let Some(verified_chain_spec) =
            SupportedChainSpecs::default().get_chain_spec_with_chain_id(input.chain_spec.chain_id)
        {
            assert_eq!(
                input.chain_spec.max_spec_id, verified_chain_spec.max_spec_id,
                "unexpected max_spec_id"
            );
            assert_eq!(
                input.chain_spec.hard_forks, verified_chain_spec.hard_forks,
                "unexpected hard_forks"
            );
            assert_eq!(
                input.chain_spec.eip_1559_constants, verified_chain_spec.eip_1559_constants,
                "unexpected eip_1559_constants"
            );
            assert_eq!(
                input.chain_spec.l1_contract, verified_chain_spec.l1_contract,
                "unexpected l1_contract"
            );
            assert_eq!(
                input.chain_spec.l2_contract, verified_chain_spec.l2_contract,
                "unexpected l2_contract"
            );
            assert_eq!(
                input.chain_spec.is_taiko, verified_chain_spec.is_taiko,
                "unexpected eip_1559_constants"
            );
        }

        let deposits = input
            .withdrawals
            .iter()
            .map(|w| EthDeposit {
                recipient: w.address,
                amount: w.amount as u128,
                id: w.index,
            })
            .collect::<Vec<_>>();

        let gas_limit: u64 = header.gas_limit.try_into().unwrap();
        let verifier_address = input
            .chain_spec
            .verifier_address
            .get(&proof_type)
            .unwrap_or(&Some(Address::default()))
            .clone()
            .unwrap();

        let pi = ProtocolInstance {
            transition: Transition {
                parentHash: header.parent_hash,
                blockHash: header.hash(),
                stateRoot: header.state_root,
                graffiti: input.taiko.prover_data.graffiti,
            },
            block_metadata: BlockMetadata {
                l1Hash: input.taiko.l1_header.hash(),
                difficulty: input.taiko.block_proposed.meta.difficulty,
                blobHash: tx_list_hash,
                extraData: bytes_to_bytes32(&header.extra_data).into(),
                depositsHash: keccak(deposits.abi_encode()).into(),
                coinbase: header.beneficiary,
                id: header.number,
                gasLimit: (gas_limit
                    - if input.chain_spec.is_taiko() {
                        ANCHOR_GAS_LIMIT
                    } else {
                        0
                    }) as u32,
                timestamp: header.timestamp,
                l1Height: input.taiko.l1_header.number,
                minTier: input.taiko.block_proposed.meta.minTier,
                blobUsed: blob_used,
                parentMetaHash: input.taiko.block_proposed.meta.parentMetaHash,
                sender: input.taiko.block_proposed.meta.sender,
            },
            sgx_instance: Address::default(),
            prover: input.taiko.prover_data.prover,
            chain_id: input.chain_spec.chain_id,
            verifier_address,
        };

        // Sanity check
        if input.chain_spec.is_taiko() {
            ensure!(
                pi.block_metadata.abi_encode() == input.taiko.block_proposed.meta.abi_encode(),
                format!(
                    "block hash mismatch, expected: {:?}, got: {:?}",
                    input.taiko.block_proposed.meta, pi.block_metadata
                )
            );
        }

        Ok(pi)
    }

    pub fn sgx_instance(mut self, instance: Address) -> Self {
        self.sgx_instance = instance;
        self
    }

    pub fn meta_hash(&self) -> B256 {
        keccak(self.block_metadata.abi_encode()).into()
    }

<<<<<<< HEAD
    // packages/protocol/contracts/verifiers/libs/LibPublicInput.sol
    // "VERIFY_PROOF", _chainId, _verifierContract, _tran, _newInstance, _prover, _metaHash
    pub fn instance_bytes(&self) -> Vec<u8> {
        (
=======
    // keccak256(abi.encode(tran, newInstance, prover, metaHash))
    pub fn instance_hash(&self) -> B256 {
        // packages/protocol/contracts/verifiers/libs/LibPublicInput.sol
        // "VERIFY_PROOF", _chainId, _verifierContract, _tran, _newInstance, _prover, _metaHash
        let mut data = (
>>>>>>> bfb2ecec
            "VERIFY_PROOF",
            self.chain_id,
            self.verifier_address,
            self.transition.clone(),
            self.sgx_instance,
            self.prover,
            self.meta_hash(),
        )
<<<<<<< HEAD
            .abi_encode()
    }

    pub fn instance_hash(&self) -> B256 {
        keccak(self.instance_bytes()).into()
=======
            .abi_encode();
        if self.sgx_instance != Address::default() {
            data = data.iter().copied().skip(32).collect::<Vec<u8>>();
        }
        keccak(data).into()
>>>>>>> bfb2ecec
    }
}

pub const VERSIONED_HASH_VERSION_KZG: u8 = 0x01;
pub fn kzg_to_versioned_hash(commitment: &KzgCommitment) -> B256 {
    let mut res = Sha256::digest(commitment.as_slice());
    res[0] = VERSIONED_HASH_VERSION_KZG;
    B256::new(res.into())
}

fn bytes_to_bytes32(input: &[u8]) -> [u8; 32] {
    let mut bytes = [0u8; 32];
    let len = core::cmp::min(input.len(), 32);
    bytes[..len].copy_from_slice(&input[..len]);
    bytes
}

#[cfg(test)]
mod tests {
    use alloy_primitives::{address, b256};
    use alloy_sol_types::SolCall;
    use raiko_primitives::keccak;

    use super::*;
    use crate::input::{proveBlockCall, TierProof};

    #[test]
    fn bytes_to_bytes32_test() {
        let input = "";
        let byte = bytes_to_bytes32(input.as_bytes());
        assert_eq!(
            byte,
            [
                0, 0, 0, 0, 0, 0, 0, 0, 0, 0, 0, 0, 0, 0, 0, 0, 0, 0, 0, 0, 0, 0, 0, 0, 0, 0, 0, 0,
                0, 0, 0, 0
            ]
        );
    }

    #[test]
    fn test_calc_eip712_pi_hash() {
        let trans = Transition {
            parentHash: b256!("07828133348460fab349c7e0e9fd8e08555cba34b34f215ffc846bfbce0e8f52"),
            blockHash: b256!("e2105909de032b913abfa4c8b6101f9863d82be109ef32890b771ae214784efa"),
            stateRoot: b256!("abbd12b3bcb836b024c413bb8c9f58f5bb626d6d835f5554a8240933e40b2d3b"),
            graffiti: b256!("0000000000000000000000000000000000000000000000000000000000000000"),
        };
        let meta_hash = b256!("9608088f69e586867154a693565b4f3234f26f82d44ef43fb99fd774e7266024");
        let pi_hash = keccak::keccak(
            (
                "VERIFY_PROOF",
                167001u64,
                address!("4F3F0D5B22338f1f991a1a9686C7171389C97Ff7"),
                trans.clone(),
                address!("741E45D08C70c1C232802711bBFe1B7C0E1acc55"),
                address!("70997970C51812dc3A010C7d01b50e0d17dc79C8"),
                meta_hash,
            )
                .abi_encode()
                .iter()
                .cloned()
                .skip(32)
                .collect::<Vec<u8>>(),
        );
        // println!("pi_hash: {:?}", hex::encode(pi_hash));
        assert_eq!(
            hex::encode(pi_hash),
            "4a7ba84010036277836eaf99acbbc10dc5d8ee9063e2e3c5be5e8be39ceba8ae"
        );
    }

    #[test]
    fn test_eip712_pi_hash() {
        let input = "10d008bd000000000000000000000000000000000000000000000000000000000000004900000000000000000000000000000000000000000000000000000000000000400000000000000000000000000000000000000000000000000000000000000340689c98d83627e8749504eb6effbc2b08408183f11211bbf8bd281727b16255e6b3f8ee61d80cd7d30cdde9aa49acac0b82264a6b0f992139398e95636e501fd80189249f72753bd6c715511cc61facdec4781d4ecb1d028dafdff4a0827d7d53302e31382e302d64657600000000000000000000000000000000000000000000569e75fc77c1a856f6daaf9e69d8a9566ca34aa47f9133711ce065a571af0cfd00000000000000000000000016700100000000000000000000000000000100010000000000000000000000000000000000000000000000000000000000000049000000000000000000000000000000000000000000000000000000000e4e1c000000000000000000000000000000000000000000000000000000000065f94010000000000000000000000000000000000000000000000000000000000000036000000000000000000000000000000000000000000000000000000000000000640000000000000000000000000000000000000000000000000000000000000001fdbdc45da60168ddf29b246eb9e0a2e612a670f671c6d3aafdfdac21f86b4bca0000000000000000000000003c44cdddb6a900fa2b585dd299e03d12fa4293bcaf73b06ee94a454236314610c55e053df3af4402081df52c9ff2692349a6b497bc17a6706bc1cf4c363e800d2133d0d143363871d9c17b8fc5cf6d3cfd585bc80730a40cf8d8186241d45e19785c117956de919999d50e473aaa794b8fd4097000000000000000000000000000000000000000000000000000000000000000000000000000000000000000000000000000000000000000000000000000000260000000000000000000000000000000000000000000000000000000000000006400000000000000000000000000000000000000000000000000000000000000400000000000000000000000000000000000000000000000000000000000000064ffffffffffffffffffffffffffffffffffffffffffffffffffffffffffffffffffffffffffffffffffffffffffffffffffffffffffffffffffffffffffffffffffffffffffffffffffffffffffffffffffffffffffffffffffffffffffffffffffffffff00000000000000000000000000000000000000000000000000000000";
        let input_data = hex::decode(input).unwrap();
        let proveBlockCall { blockId: _, input } =
            proveBlockCall::abi_decode(&input_data, false).unwrap();
        let (meta, trans, _proof) =
            <(BlockMetadata, Transition, TierProof)>::abi_decode_params(&input, false).unwrap();
        let meta_hash: B256 = keccak::keccak(meta.abi_encode()).into();
        let pi_hash = keccak::keccak(
            (
                "VERIFY_PROOF",
                10086u64,
                address!("4F3F0D5B22338f1f991a1a9686C7171389C97Ff7"),
                trans.clone(),
                address!("4F3F0D5B22338f1f991a1a9686C7171389C97Ff7"),
                address!("4F3F0D5B22338f1f991a1a9686C7171389C97Ff7"),
                meta_hash,
            )
                .abi_encode()
                .iter()
                .cloned()
                .skip(32)
                .collect::<Vec<u8>>(),
        );
        assert_eq!(
            hex::encode(pi_hash),
            "e9a8ebed81fb2da780c79aef3739c64c485373250b6167719517157936a1501b"
        );
    }
}<|MERGE_RESOLUTION|>--- conflicted
+++ resolved
@@ -167,18 +167,11 @@
         keccak(self.block_metadata.abi_encode()).into()
     }
 
-<<<<<<< HEAD
-    // packages/protocol/contracts/verifiers/libs/LibPublicInput.sol
-    // "VERIFY_PROOF", _chainId, _verifierContract, _tran, _newInstance, _prover, _metaHash
-    pub fn instance_bytes(&self) -> Vec<u8> {
-        (
-=======
     // keccak256(abi.encode(tran, newInstance, prover, metaHash))
     pub fn instance_hash(&self) -> B256 {
         // packages/protocol/contracts/verifiers/libs/LibPublicInput.sol
         // "VERIFY_PROOF", _chainId, _verifierContract, _tran, _newInstance, _prover, _metaHash
         let mut data = (
->>>>>>> bfb2ecec
             "VERIFY_PROOF",
             self.chain_id,
             self.verifier_address,
@@ -187,19 +180,11 @@
             self.prover,
             self.meta_hash(),
         )
-<<<<<<< HEAD
-            .abi_encode()
-    }
-
-    pub fn instance_hash(&self) -> B256 {
-        keccak(self.instance_bytes()).into()
-=======
             .abi_encode();
         if self.sgx_instance != Address::default() {
             data = data.iter().copied().skip(32).collect::<Vec<u8>>();
         }
         keccak(data).into()
->>>>>>> bfb2ecec
     }
 }
 
