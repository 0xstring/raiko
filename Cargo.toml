--- conflicted
+++ resolved
@@ -144,10 +144,6 @@
 url = "2.5.0"
 
 # crypto
-<<<<<<< HEAD
-#c-kzg = "1.0.0"
-=======
->>>>>>> 9f80be55
 c-kzg = { package = "c-kzg-taiko", git = "https://github.com/smtmfft/c-kzg-4844", branch = "for-alpha7", default-features = false, features = [
     "preload-kzg-settings",
     "no-threads",
