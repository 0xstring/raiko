use crate::{
    error::{HostError, HostResult},
    provider_db::ProviderDb,
    raiko::BlockDataProvider,
    rpc_provider::RpcBlockDataProvider,
};
use alloy_consensus::{
    SignableTransaction, TxEip1559, TxEip2930, TxEip4844, TxEip4844Variant, TxEnvelope, TxLegacy,
};
pub use alloy_primitives::*;
use alloy_provider::{Provider, ReqwestProvider};
use alloy_rpc_types::{Block, BlockTransactions, Filter, Transaction as AlloyRpcTransaction};
use alloy_sol_types::{SolCall, SolEvent};
use anyhow::{anyhow, bail, Result};
use c_kzg::{Blob, KzgCommitment};
use raiko_lib::{
    builder::{
        prepare::TaikoHeaderPrepStrategy, BlockBuilder, OptimisticDatabase, TkoTxExecStrategy,
    },
    consts::ChainSpec,
    input::{
        decode_anchor, proposeBlockCall, BlockProposed, GuestInput, TaikoGuestInput,
        TaikoProverData,
    },
    utils::{generate_transactions, to_header, zlib_compress_data},
    Measurement,
};
use raiko_primitives::{
    eip4844::{kzg_to_versioned_hash, MAINNET_KZG_TRUSTED_SETUP},
    mpt::proofs_to_tries,
};
use serde::{Deserialize, Serialize};
use std::{collections::HashSet, sync::Arc};
<<<<<<< HEAD
use tracing::{debug, info, warn};
=======
use tracing::{info, warn};

use crate::{
    interfaces::error::{HostError, HostResult},
    provider::{db::ProviderDb, rpc::RpcBlockDataProvider, BlockDataProvider},
};
>>>>>>> 4c766678

pub async fn preflight<BDP: BlockDataProvider>(
    provider: BDP,
    block_number: u64,
    l1_chain_spec: ChainSpec,
    taiko_chain_spec: ChainSpec,
    prover_data: TaikoProverData,
) -> HostResult<GuestInput> {
    let measurement = Measurement::start("Fetching block data...", false);

    // Get the block and the parent block
    let blocks = provider
        .get_blocks(&[(block_number, true), (block_number - 1, false)])
        .await?;
    let (block, parent_block) = (
        blocks.first().ok_or_else(|| {
            HostError::Preflight("No block data for the requested block".to_owned())
        })?,
        &blocks.get(1).ok_or_else(|| {
            HostError::Preflight("No parent block data for the requested block".to_owned())
        })?,
    );

    let hash = block
        .header
        .hash
        .ok_or_else(|| HostError::Preflight("No block hash for the requested block".to_string()))?;

    info!(
        "Processing block {:?} with block.hash: {:?}",
        block.header.number, block.header.hash
    );
    debug!("block.parent_hash: {:?}", block.header.parent_hash);
    debug!("block gas used: {:?}", block.header.gas_used);
    debug!("block transactions: {:?}", block.transactions.len());

    let taiko_guest_input = if taiko_chain_spec.is_taiko() {
        prepare_taiko_chain_input(
            &l1_chain_spec,
            &taiko_chain_spec,
            block_number,
            block,
            prover_data,
        )
        .await?
    } else {
        // For Ethereum blocks we just convert the block transactions in a tx_list
        // so that we don't have to supports separate paths.
        TaikoGuestInput {
            tx_data: zlib_compress_data(&alloy_rlp::encode(&get_transactions_from_block(block)?))?,
            ..Default::default()
        }
    };
    measurement.stop();

    let input =
        GuestInput {
            chain_spec: taiko_chain_spec.clone(),
            block_number,
            gas_used: block.header.gas_used.try_into().map_err(|_| {
                HostError::Conversion("Failed converting gas used to u64".to_string())
            })?,
            block_hash_reference: hash,
            block_header_reference: to_header(&block.header),
            beneficiary: block.header.miner,
            gas_limit: block.header.gas_limit.try_into().map_err(|_| {
                HostError::Conversion("Failed converting gas limit to u64".to_string())
            })?,
            timestamp: block.header.timestamp,
            extra_data: block.header.extra_data.clone(),
            mix_hash: if let Some(mix_hash) = block.header.mix_hash {
                mix_hash
            } else {
                return Err(HostError::Preflight(
                    "No mix hash for the requested block".to_owned(),
                ));
            },
            withdrawals: block.withdrawals.clone().unwrap_or_default(),
            parent_state_trie: Default::default(),
            parent_storage: Default::default(),
            contracts: Default::default(),
            parent_header: to_header(&parent_block.header),
            ancestor_headers: Default::default(),
            base_fee_per_gas: block.header.base_fee_per_gas.map_or_else(
                || {
                    Err(HostError::Preflight(
                        "No base fee per gas for the requested block".to_owned(),
                    ))
                },
                |base_fee_per_gas| {
                    base_fee_per_gas.try_into().map_err(|_| {
                        HostError::Conversion(
                            "Failed converting base fee per gas to u64".to_owned(),
                        )
                    })
                },
            )?,
            blob_gas_used: block.header.blob_gas_used.map_or_else(
                || Ok(None),
                |b: u128| -> HostResult<Option<u64>> {
                    b.try_into().map(Some).map_err(|_| {
                        HostError::Conversion("Failed converting blob gas used to u64".to_owned())
                    })
                },
            )?,
            excess_blob_gas: block.header.excess_blob_gas.map_or_else(
                || Ok(None),
                |b: u128| -> HostResult<Option<u64>> {
                    b.try_into().map(Some).map_err(|_| {
                        HostError::Conversion("Failed converting excess blob gas to u64".to_owned())
                    })
                },
            )?,
            parent_beacon_block_root: block.header.parent_beacon_block_root,
            taiko: taiko_guest_input,
        };

    // Create the block builder, run the transactions and extract the DB
    let provider_db = ProviderDb::new(
        provider,
        taiko_chain_spec,
        if let Some(parent_block_number) = parent_block.header.number {
            parent_block_number
        } else {
            return Err(HostError::Preflight(
                "No parent block number for the requested block".to_owned(),
            ));
        },
    )
    .await?;

    let mut builder = BlockBuilder::new(&input)
        .with_db(provider_db)
        .prepare_header::<TaikoHeaderPrepStrategy>()?;

    // Optimize data gathering by executing the transactions multiple times so data can be requested in batches
    let is_local = false;
    let max_iterations = if is_local { 1 } else { 50 };
    let mut done = false;
    let mut num_iterations = 0;
    while !done {
        debug!("Execution iteration {num_iterations}...");
        builder.mut_db().unwrap().optimistic = num_iterations + 1 < max_iterations;
        builder = builder.execute_transactions::<TkoTxExecStrategy>()?;
        if builder.mut_db().unwrap().fetch_data().await {
            done = true;
        }
        num_iterations += 1;
    }
    builder = builder.prepare_header::<TaikoHeaderPrepStrategy>()?;
    let provider_db = builder.mut_db().unwrap();

    // Gather inclusion proofs for the initial and final state
    let measurement = Measurement::start("Fetching storage proofs...", true);
    let (parent_proofs, proofs, num_storage_proofs) = provider_db.get_proofs().await?;
    measurement.stop_with_count(&format!(
        "[{} Account/{num_storage_proofs} Storage]",
        parent_proofs.len() + proofs.len(),
    ));

    // Construct the state trie and storage from the storage proofs.
    let measurement = Measurement::start("Constructing MPT...", true);
    let (state_trie, storage) =
        proofs_to_tries(input.parent_header.state_root, parent_proofs, proofs)?;
    measurement.stop();

    // Gather proofs for block history
    let measurement = Measurement::start("Fetching historical block headers...", true);
    let ancestor_headers = provider_db.get_ancestor_headers().await?;
    measurement.stop();

    // Get the contracts from the initial db.
    let measurement = Measurement::start("Fetching contract code...", true);
    let mut contracts = HashSet::new();
    let initial_db = &provider_db.initial_db;
    for account in initial_db.accounts.values() {
        let code = &account.info.code;
        if let Some(code) = code {
            contracts.insert(code.bytecode.0.clone());
        }
    }
    measurement.stop();

    // Add the collected data to the input
    Ok(GuestInput {
        parent_state_trie: state_trie,
        parent_storage: storage,
        contracts: contracts.into_iter().map(Bytes).collect(),
        ancestor_headers,
        ..input
    })
}

/// Prepare the input for a Taiko chain
async fn prepare_taiko_chain_input(
    l1_chain_spec: &ChainSpec,
    taiko_chain_spec: &ChainSpec,
    block_number: u64,
    block: &Block,
    prover_data: TaikoProverData,
) -> HostResult<TaikoGuestInput> {
    let provider_l1 = RpcBlockDataProvider::new(&l1_chain_spec.rpc, block_number)?;

    // Decode the anchor tx to find out which L1 blocks we need to fetch
    let anchor_tx = match &block.transactions {
        BlockTransactions::Full(txs) => txs[0].clone(),
        _ => unreachable!(),
    };
    let anchor_call = decode_anchor(anchor_tx.input.as_ref())?;
    // The L1 blocks we need
    let l1_state_block_number = anchor_call.l1BlockId;
    let l1_inclusion_block_number = l1_state_block_number + 1;

    debug!(
        "anchor L1 block id: {:?}\nanchor L1 state root: {:?}",
        anchor_call.l1BlockId, anchor_call.l1StateRoot
    );

    // Get the L1 block in which the L2 block was included so we can fetch the DA data.
    // Also get the L1 state block header so that we can prove the L1 state root.
    let l1_blocks = provider_l1
        .get_blocks(&[
            (l1_inclusion_block_number, false),
            (l1_state_block_number, false),
        ])
        .await?;
    let (l1_inclusion_block, l1_state_block) = (&l1_blocks[0], &l1_blocks[1]);

    let l1_state_block_hash = l1_state_block.header.hash.ok_or_else(|| {
        HostError::Preflight("No L1 state block hash for the requested block".to_owned())
    })?;

    debug!("l1_state_root_block hash: {l1_state_block_hash:?}");

    let l1_inclusion_block_hash = l1_inclusion_block.header.hash.ok_or_else(|| {
        HostError::Preflight("No L1 inclusion block hash for the requested block".to_owned())
    })?;

    // Get the block proposal data
    let (proposal_tx, proposal_event) = get_block_proposed_event(
        provider_l1.provider(),
        taiko_chain_spec.clone(),
        l1_inclusion_block_hash,
        block_number,
    )
    .await?;

    // Fetch the tx data from either calldata or blobdata
    let (tx_data, tx_blob_hash) = if proposal_event.meta.blobUsed {
        debug!("blob active");
        // Get the blob hashes attached to the propose tx
        let blob_hashes = proposal_tx.blob_versioned_hashes.unwrap_or_default();
        assert!(!blob_hashes.is_empty());
        // Currently the protocol enforces the first blob hash to be used
        let blob_hash = blob_hashes[0];
        // Get the blob data for this block
        let slot_id = block_time_to_block_slot(
            l1_inclusion_block.header.timestamp,
            l1_chain_spec.genesis_time,
            l1_chain_spec.seconds_per_slot,
        )?;
        let beacon_rpc_url: String = l1_chain_spec.beacon_rpc.clone().ok_or_else(|| {
            HostError::Preflight("Beacon RPC URL is required for Taiko chains".to_owned())
        })?;
        let blob = get_blob_data(&beacon_rpc_url, slot_id, blob_hash).await?;
        (blob, Some(blob_hash))
    } else {
        // Get the tx list data directly from the propose transaction data
        let proposal_call = proposeBlockCall::abi_decode(&proposal_tx.input, false)
            .map_err(|_| HostError::Preflight("Could not decode proposeBlockCall".to_owned()))?;
        (proposal_call.txList.as_ref().to_owned(), None)
    };

    // Create the transactions from the proposed tx list
    let transactions = generate_transactions(
        &taiko_chain_spec,
        proposal_event.meta.blobUsed,
        &tx_data,
        Some(anchor_tx.clone()),
    );
    // Do a sanity check using the transactions returned by the node
    assert!(
        transactions.len() >= block.transactions.len(),
        "unexpected number of transactions"
    );

    // Create the input struct without the block data set
    Ok(TaikoGuestInput {
        l1_header: to_header(&l1_state_block.header),
        tx_data,
        anchor_tx: serde_json::to_string(&anchor_tx).map_err(HostError::Serde)?,
        tx_blob_hash,
        block_proposed: proposal_event,
        prover_data,
        skip_verify_blob: false,
    })
}

// block_time_to_block_slot returns the slots of the given timestamp.
fn block_time_to_block_slot(
    block_time: u64,
    genesis_time: u64,
    block_per_slot: u64,
) -> HostResult<u64> {
    if genesis_time == 0u64 {
        Err(HostError::Anyhow(anyhow!(
            "genesis time is 0, please check chain spec"
        )))
    } else if block_time < genesis_time {
        Err(HostError::Anyhow(anyhow!(
            "provided block_time precedes genesis time",
        )))
    } else {
        Ok((block_time - genesis_time) / block_per_slot)
    }
}

fn blob_to_bytes(blob_str: &str) -> Vec<u8> {
    match hex::decode(blob_str.to_lowercase().trim_start_matches("0x")) {
        Ok(b) => b,
        Err(_) => Vec::new(),
    }
}

fn calc_blob_versioned_hash(blob_str: &str) -> [u8; 32] {
    let blob_bytes: Vec<u8> = hex::decode(blob_str.to_lowercase().trim_start_matches("0x"))
        .expect("Could not decode blob");
    let kzg_settings = Arc::clone(&*MAINNET_KZG_TRUSTED_SETUP);
    let blob = Blob::from_bytes(&blob_bytes).expect("Could not create blob");
    let kzg_commit = KzgCommitment::blob_to_kzg_commitment(&blob, &kzg_settings)
        .expect("Could not create kzg commitment from blob");
    let version_hash: [u8; 32] = kzg_to_versioned_hash(&kzg_commit).0;
    version_hash
}

async fn get_blob_data(
    beacon_rpc_url: &str,
    block_id: u64,
    blob_hash: FixedBytes<32>,
) -> Result<Vec<u8>> {
    if beacon_rpc_url.contains("blobscan.com") {
        get_blob_data_blobscan(beacon_rpc_url, block_id, blob_hash).await
    } else {
        get_blob_data_beacon(beacon_rpc_url, block_id, blob_hash).await
    }
}

async fn get_blob_data_beacon(
    beacon_rpc_url: &str,
    block_id: u64,
    blob_hash: FixedBytes<32>,
) -> Result<Vec<u8>> {
    // Blob data from the beacon chain
    // type Sidecar struct {
    // Index                    string                   `json:"index"`
    // Blob                     string                   `json:"blob"`
    // SignedBeaconBlockHeader  *SignedBeaconBlockHeader `json:"signed_block_header"`
    // KzgCommitment            string                   `json:"kzg_commitment"`
    // KzgProof                 string                   `json:"kzg_proof"`
    // CommitmentInclusionProof []string
    // `json:"kzg_commitment_inclusion_proof"` }
    #[derive(Clone, Debug, Deserialize, Serialize)]
    struct GetBlobData {
        pub index: String,
        pub blob: String,
        // pub signed_block_header: SignedBeaconBlockHeader, // ignore for now
        pub kzg_commitment: String,
        pub kzg_proof: String,
        //pub kzg_commitment_inclusion_proof: Vec<String>,
    }

    #[derive(Clone, Debug, Deserialize, Serialize)]
    struct GetBlobsResponse {
        pub data: Vec<GetBlobData>,
    }

    let url = format!(
        "{}/eth/v1/beacon/blob_sidecars/{block_id}",
        beacon_rpc_url.trim_end_matches('/'),
    );
    info!("Retrieve blob from {url}.");
    let response = reqwest::get(url.clone()).await?;
    if response.status().is_success() {
        let blobs: GetBlobsResponse = response.json().await?;
        assert!(!blobs.data.is_empty(), "blob data not available anymore");
        // Get the blob data for the blob storing the tx list
        let tx_blob = blobs
            .data
            .iter()
            .find(|blob| {
                // calculate from plain blob
                blob_hash == calc_blob_versioned_hash(&blob.blob)
            })
            .cloned();
        assert!(tx_blob.is_some());
        Ok(blob_to_bytes(&tx_blob.unwrap().blob))
    } else {
        warn!(
            "Request {url} failed with status code: {}",
            response.status()
        );
        Err(anyhow::anyhow!(
            "Request failed with status code: {}",
            response.status()
        ))
    }
}

async fn get_blob_data_blobscan(
    beacon_rpc_url: &str,
    _block_id: u64,
    blob_hash: FixedBytes<32>,
) -> Result<Vec<u8>> {
    // https://api.blobscan.com/#/
    #[derive(Clone, Debug, Deserialize, Serialize)]
    struct BlobScanData {
        pub commitment: String,
        pub data: String,
    }

    let url = format!("{}/blobs/{blob_hash}", beacon_rpc_url.trim_end_matches('/'),);
    let response = reqwest::get(url.clone()).await?;
    if response.status().is_success() {
        let blob: BlobScanData = response.json().await?;
        Ok(blob_to_bytes(&blob.data))
    } else {
        println!(
            "Request {url} failed with status code: {}",
            response.status()
        );
        Err(anyhow::anyhow!(
            "Request failed with status code: {}",
            response.status()
        ))
    }
}

async fn get_block_proposed_event(
    provider: &ReqwestProvider,
    chain_spec: ChainSpec,
    block_hash: B256,
    l2_block_number: u64,
) -> Result<(AlloyRpcTransaction, BlockProposed)> {
    // Get the address that emitted the event
    let Some(l1_address) = chain_spec.l1_contract else {
        bail!("No L1 contract address in the chain spec");
    };

    // Get the event signature (value can differ between chains)
    let event_signature = BlockProposed::SIGNATURE_HASH;
    // Setup the filter to get the relevant events
    let filter = Filter::new()
        .address(l1_address)
        .at_block_hash(block_hash)
        .event_signature(event_signature);
    // Now fetch the events
    let logs = provider.get_logs(&filter).await?;

    // Run over the logs returned to find the matching event for the specified L2 block number
    // (there can be multiple blocks proposed in the same block and even same tx)
    for log in logs {
        let Some(log_struct) = Log::new(
            log.address(),
            log.topics().to_vec(),
            log.data().data.clone(),
        ) else {
            bail!("Could not create log")
        };
        let event = BlockProposed::decode_log(&log_struct, false)
            .map_err(|_| HostError::Anyhow(anyhow!("Could not decode log")))?;
        if event.blockId == raiko_primitives::U256::from(l2_block_number) {
            let Some(log_tx_hash) = log.transaction_hash else {
                bail!("No transaction hash in the log")
            };
            let tx = provider
                .get_transaction_by_hash(log_tx_hash)
                .await
                .expect("Could not find the propose tx");
            return Ok((tx, event.data));
        }
    }
    bail!("No BlockProposed event found for block {l2_block_number}");
}

fn get_transactions_from_block(block: &Block) -> HostResult<Vec<TxEnvelope>> {
    let mut transactions: Vec<TxEnvelope> = Vec::new();
    if !block.transactions.is_empty() {
        match &block.transactions {
            BlockTransactions::Full(txs) => {
                for tx in txs {
                    transactions.push(from_block_tx(tx)?);
                }
            },
            _ => unreachable!("Block is too old, please connect to an archive node or use a block that is at most 128 blocks old."),
        };
        assert!(
            transactions.len() == block.transactions.len(),
            "unexpected number of transactions"
        );
    }
    Ok(transactions)
}

fn from_block_tx(tx: &AlloyRpcTransaction) -> HostResult<TxEnvelope> {
    let Some(signature) = tx.signature else {
        panic!("Transaction has no signature");
    };
    let signature =
        Signature::from_rs_and_parity(signature.r, signature.s, signature.v.as_limbs()[0])
            .map_err(|_| HostError::Anyhow(anyhow!("Could not create signature")))?;
    Ok(match tx.transaction_type.unwrap_or_default() {
        0 => TxEnvelope::Legacy(
            TxLegacy {
                chain_id: tx.chain_id,
                nonce: tx.nonce,
                gas_price: tx.gas_price.expect("No gas price for the transaction"),
                gas_limit: tx.gas,
                to: if let Some(to) = tx.to {
                    TxKind::Call(to)
                } else {
                    TxKind::Create
                },
                value: tx.value,
                input: tx.input.0.clone().into(),
            }
            .into_signed(signature),
        ),
        1 => TxEnvelope::Eip2930(
            TxEip2930 {
                chain_id: tx.chain_id.expect("No chain id for the transaction"),
                nonce: tx.nonce,
                gas_price: tx.gas_price.expect("No gas price for the transaction"),
                gas_limit: tx.gas,
                to: if let Some(to) = tx.to {
                    TxKind::Call(to)
                } else {
                    TxKind::Create
                },
                value: tx.value,
                input: tx.input.clone(),
                access_list: tx.access_list.clone().unwrap_or_default(),
            }
            .into_signed(signature),
        ),
        2 => TxEnvelope::Eip1559(
            TxEip1559 {
                chain_id: tx.chain_id.expect("No chain id for the transaction"),
                nonce: tx.nonce,
                gas_limit: tx.gas,
                max_fee_per_gas: tx
                    .max_fee_per_gas
                    .expect("No max fee per gas for the transaction"),
                max_priority_fee_per_gas: tx
                    .max_priority_fee_per_gas
                    .expect("No max priority fee per gas for the transaction"),
                to: if let Some(to) = tx.to {
                    TxKind::Call(to)
                } else {
                    TxKind::Create
                },
                value: tx.value,
                access_list: tx.access_list.clone().unwrap_or_default(),
                input: tx.input.clone(),
            }
            .into_signed(signature),
        ),
        3 => TxEnvelope::Eip4844(
            TxEip4844Variant::TxEip4844(TxEip4844 {
                chain_id: tx.chain_id.expect("No chain id for the transaction"),
                nonce: tx.nonce,
                gas_limit: tx.gas,
                max_fee_per_gas: tx
                    .max_fee_per_gas
                    .expect("No max fee per gas for the transaction"),
                max_priority_fee_per_gas: tx
                    .max_priority_fee_per_gas
                    .expect("No max priority fee per gas for the transaction"),
                to: tx.to.expect("No to address for the transaction"),
                value: tx.value,
                access_list: tx.access_list.clone().unwrap_or_default(),
                input: tx.input.clone(),
                blob_versioned_hashes: tx.blob_versioned_hashes.clone().unwrap_or_default(),
                max_fee_per_blob_gas: tx
                    .max_fee_per_blob_gas
                    .expect("No max fee per blob gas for the transaction"),
            })
            .into_signed(signature),
        ),
        _ => unimplemented!(),
    })
}

#[cfg(test)]
mod test {
    use ethers_core::types::Transaction;
    use raiko_lib::{
        consts::{Network, SupportedChainSpecs},
        utils::decode_transactions,
    };
    use raiko_primitives::{eip4844::parse_kzg_trusted_setup, kzg::KzgSettings};

    use super::*;

    #[allow(dead_code)]
    fn calc_commit_versioned_hash(commitment: &str) -> [u8; 32] {
        let commit_bytes = hex::decode(commitment.to_lowercase().trim_start_matches("0x")).unwrap();
        let kzg_commit = c_kzg::KzgCommitment::from_bytes(&commit_bytes).unwrap();
        let version_hash: [u8; 32] = kzg_to_versioned_hash(&kzg_commit).0;
        version_hash
    }

    // TODO(Cecilia): "../kzg_parsed_trust_setup" does not exist
    #[ignore]
    #[test]
    fn test_parse_kzg_trusted_setup() {
        // check if file exists
        let b_file_exists = std::path::Path::new("../kzg_parsed_trust_setup").exists();
        assert!(b_file_exists);
        // open file as lines of strings
        let kzg_trust_setup_str = std::fs::read_to_string("../kzg_parsed_trust_setup").unwrap();
        let (g1, g2) = parse_kzg_trusted_setup(&kzg_trust_setup_str)
            .map_err(|e| {
                println!("error: {e:?}");
                e
            })
            .unwrap();
        println!("g1: {:?}", g1.0.len());
        println!("g2: {:?}", g2.0.len());
    }

    // TODO(Cecilia): "../kzg_parsed_trust_setup" does not exist
    #[ignore]
    #[test]
    fn test_blob_to_kzg_commitment() {
        // check if file exists
        let b_file_exists = std::path::Path::new("../kzg_parsed_trust_setup").exists();
        assert!(b_file_exists);
        // open file as lines of strings
        let kzg_trust_setup_str = std::fs::read_to_string("../kzg_parsed_trust_setup").unwrap();
        let (g1, g2) = parse_kzg_trusted_setup(&kzg_trust_setup_str)
            .map_err(|e| {
                println!("error: {e:?}");
                e
            })
            .unwrap();
        let kzg_settings = KzgSettings::load_trusted_setup(&g1.0, &g2.0).unwrap();
        let blob = [0u8; 131072].into();
        let kzg_commit = KzgCommitment::blob_to_kzg_commitment(&blob, &kzg_settings).unwrap();
        assert_eq!(
            kzg_to_versioned_hash(&kzg_commit).to_string(),
            "0x010657f37554c781402a22917dee2f75def7ab966d7b770905398eba3c444014"
        );
    }

    #[test]
    fn test_new_blob_decode() {
        let valid_blob_str = "\
            01000004b0f904adb8b502f8b283028c59188459682f008459682f028286b394\
            006700100000000000000000000000000001009980b844a9059cbb0000000000\
            0000000000000001670010000000000000000000000000000100990000000000\
            000000000000000000000000000000000000000000000000000001c080a0af40\
            093afa19e4b7256a209c71a902d33985c5655e580d5fbf36815e290b623177a0\
            19d4b4ccaa5497a47845016680c128b63e74e9d6a9756ebdeb2f78a65e0fa120\
            0001f802f901f483028c592e8459682f008459682f02832625a0941670010000\
            0b000000000000000000000000000280b90184fa233d0c000000000000000000\
            0000000000000000000000000000000000000000000000200000000000000000\
            000000000000000000000000000000000000000000007e7e0000000000000000\
            0000000014dc79964da2c08b23698b3d3cc7ca32193d99550000000000000000\
            0000000014dc79964da2c08b23698b3d3cc7ca32193d99550000000000000000\
            0000000000016700100000000000000000000000000001009900000000000000\
            0000000000000000000000000000000000000000000000000100000000000000\
            000000000000000000000000000000000000000000002625a000000000000000\
            0000000000000000000000000000000000000000000000000000000000000000\
            000000000000976ea74026e726554db657fa54763abd0c3a0aa9000000000000\
            0000000000000000000000000000000000000000000000000120000000000000\
            220000000000000000000000000000000000000000000000001243726f6e4a6f\
            102053656e64546f6b656e730000000000000000000000000000c080a0a99edd\
            2b13d5436cb0fe71b2ea4e69c2292fdc682ae54fe702cc36d6634dd0ba85a057\
            119f9297ca5ebd5402bd886405fe3aa8f8182438a9e56c1ef2a1ec0ae4a0acb9\
            00f802f901f483028c592f8459682f008459682f02832625a094167001000000\
            000000000000000000000000000280b90184fa233d0c00000000000000000000\
            0000000000000000000000000000000000000000000020000000000000000000\
            0000000000000000000000000000000000000000007e7e000000000000000000\
            00000014dc79964da2c08b23698b3d3cc7ca32193d9955000000000000000000\
            00000014dc79964da2c08b23698b3d3cc7ca32193d9955000000000000000000\
            0000000001670010000000000000000000000000000100990000000000000000\
            0000000000000000000000000000000000000000000000010000000000000000\
            0000000000000000000000000000000000000000002625a00000000000000000\
            0000000000000000000000000000000000000000000000000000000000000000\
            0000000000976ea74026e726554db657fa54763abd0c3a0aa900000000000000\
            0000000000000000000000000000000000000000000000012000000000000000\
            2000000000000000000000000000000000000000000000001243726f6e4a6f62\
            0053656e64546f6b656e730000000000000000000000000000c080a08f0a9757\
            35d78526f1339c69c2ed02df7a6d7cded10c74fb57398c11c1420526c2a0047f\
            003054d3d75d33120020872b6d5e0a4a05e47c50179bb9a8b866b7fb71b30000\
            0000000000000000000000000000000000000000000000000000000000000000\
            0000000000000000000000000000000000000000000000000000000000000000\
            0000000000000000000000000000000000000000000000000000000000000000\
            0000000000000000000000000000000000000000000000000000000000000000\
            0000000000000000000000000000000000000000000000000000000000000000\
            00000000000000000000000000000000";
        // println!("valid blob: {:?}", valid_blob_str);
        let blob_str = format!("{:0<262144}", valid_blob_str);
        let dec_blob = blob_to_bytes(&blob_str);
        println!("dec blob tx len: {:?}", dec_blob.len());
        let txs = decode_transactions(&dec_blob);
        println!("dec blob tx: {txs:?}");
        // assert_eq!(hex::encode(dec_blob), expected_dec_blob);
    }

    #[test]
    fn test_c_kzg_lib_commitment() {
        // check c-kzg mainnet trusted setup is ok
        let kzg_settings = Arc::clone(&*MAINNET_KZG_TRUSTED_SETUP);
        let blob = [0u8; 131072].into();
        let kzg_commit = KzgCommitment::blob_to_kzg_commitment(&blob, &kzg_settings).unwrap();
        assert_eq!(
            kzg_to_versioned_hash(&kzg_commit).to_string(),
            "0x010657f37554c781402a22917dee2f75def7ab966d7b770905398eba3c444014"
        );
    }

    // #[ignore]
    // #[tokio::test]
    // async fn test_propose_block() {
    // tokio::task::spawn_blocking(|| {
    // let l2_chain_spec = get_taiko_chain_spec("internal_devnet_a");
    // let mut l1_provider = new_provider(
    // None,
    // Some("https://localhost:8545".to_owned()),
    // Some("https://localhost:3500/".to_owned()),
    // )
    // .expect("bad provider");
    // let (propose_tx, block_metadata) = l1_provider
    // .get_propose(&ProposeQuery {
    // l1_contract: H160::from_slice(l2_chain_spec.l1_contract.unwrap().as_slice()),
    // l1_block_no: 6093,
    // l2_block_no: 1000,
    // })
    // .expect("bad get_propose");
    // println!("propose_tx: {:?}", propose_tx);
    // println!("block_metadata: {:?}", block_metadata);
    // })
    // .await
    // .unwrap();
    // }
    //
    // #[ignore]
    // #[tokio::test]
    // async fn test_fetch_blob_data_and_hash() {
    // tokio::task::spawn_blocking(|| {
    // let mut provider = new_provider(
    // None,
    // Some("https://l1rpc.internal.taiko.xyz/".to_owned()),
    // Some("https://l1beacon.internal.taiko.xyz/".to_owned()),
    // )
    // .expect("bad provider");
    // let blob_data = fetch_blob_data("http://localhost:3500".to_string(), 5).unwrap();
    // let blob_data = provider.get_blob_data(17138).unwrap();
    // println!("blob len: {:?}", blob_data.data[0].blob.len());
    // let dec_blob = decode_blob_data(&blob_data.data[0].blob);
    // println!("dec blob tx: {:?}", dec_blob.len());
    //
    // println!("blob commitment: {:?}", blob_data.data[0].kzg_commitment);
    // let blob_hash = calc_commit_versioned_hash(&blob_data.data[0].kzg_commitment);
    // println!("blob hash {:?}", hex::encode(blob_hash));
    // })
    // .await
    // .unwrap();
    // }
    //
    // #[ignore]
    // #[tokio::test]
    // async fn test_fetch_and_verify_blob_data() {
    // tokio::task::spawn_blocking(|| {
    // let mut provider = new_provider(
    // None,
    // Some("https://l1rpc.internal.taiko.xyz".to_owned()),
    // Some("https://l1beacon.internal.taiko.xyz".to_owned()),
    // )
    // .expect("bad provider");
    // let blob_data = provider.get_blob_data(168).unwrap();
    // let blob_bytes: [u8; 4096 * 32] = hex::decode(
    // blob_data.data[0]
    // .blob
    // .to_lowercase()
    // .trim_start_matches("0x"),
    // )
    // .unwrap()
    // .try_into()
    // .unwrap();
    // let blob: Blob = blob_bytes.into();
    // let kzg_settings = Arc::clone(&*MAINNET_KZG_TRUSTED_SETUP);
    // let kzg_commit: KzgCommitment =
    // KzgCommitment::blob_to_kzg_commitment(&blob, &kzg_settings).unwrap();
    // assert_eq!(
    // "0x".to_owned() + &kzg_commit.as_hex_string(),
    // blob_data.data[0].kzg_commitment
    // );
    // println!("blob commitment: {:?}", blob_data.data[0].kzg_commitment);
    // let calc_versioned_hash =
    // calc_commit_versioned_hash(&blob_data.data[0].kzg_commitment); println!("blob hash
    // {:?}", hex::encode(calc_versioned_hash)); })
    // .await
    // .unwrap();
    // }
    //
    // #[ignore]
    // #[tokio::test]
    // async fn test_fetch_and_decode_blob_tx() {
    // let block_num = std::env::var("TAIKO_L2_BLOCK_NO")
    // .unwrap_or("94".to_owned())
    // .parse::<u64>()
    // .unwrap();
    // tokio::task::spawn_blocking(move || {
    // let mut provider = new_provider(
    // None,
    // Some("http://35.202.137.144:8545".to_owned()),
    // Some("http://35.202.137.144:3500".to_owned()),
    // )
    // .expect("bad provider");
    // let blob_data = provider.get_blob_data(block_num).unwrap();
    // println!("blob str len: {:?}", blob_data.data[0].blob.len());
    // let blob_bytes = decode_blob_data(&blob_data.data[0].blob);
    // println!("blob byte len: {:?}", blob_bytes.len());
    // println!("blob bytes {:?}", blob_bytes);
    // rlp decode blob tx
    // let txs: Vec<Transaction> = rlp_decode_list(&blob_bytes).unwrap();
    // println!("blob tx: {:?}", txs);
    // })
    // .await
    // .unwrap();
    // }

    #[ignore]
    #[test]
    fn test_slot_block_num_mapping() {
        let chain_spec = SupportedChainSpecs::default()
            .get_chain_spec(&Network::TaikoA7.to_string())
            .unwrap();
        let expected_slot = 1000u64;
        let second_per_slot = 12u64;
        let block_time = chain_spec.genesis_time + expected_slot * second_per_slot;
        let block_num =
            block_time_to_block_slot(block_time, chain_spec.genesis_time, second_per_slot)
                .expect("block time to slot failed");
        assert_eq!(block_num, expected_slot);

        assert!(block_time_to_block_slot(
            chain_spec.genesis_time - 10,
            chain_spec.genesis_time,
            second_per_slot
        )
        .is_err());
    }

    #[ignore]
    #[test]
    fn json_to_ethers_blob_tx() {
        let response = "{
            \"blockHash\":\"0xa61eea0256aa361dfd436be11b0e276470413fbbc34b3642fbbf3b5d8d72f612\",
		    \"blockNumber\":\"0x4\",
		    \"from\":\"0xf39fd6e51aad88f6f4ce6ab8827279cfffb92266\",
		    \"gas\":\"0xf4240\",
		    \"gasPrice\":\"0x5e92e74e\",
		    \"maxFeePerGas\":\"0x8b772ea6\",
		    \"maxPriorityFeePerGas\":\"0x3b9aca00\",
		    \"maxFeePerBlobGas\":\"0x2\",
		    \"hash\":\"0xdb3b11250a2332cc4944fa8022836bd32da43c34d4f2e9e1b246cfdbc5b4c60e\",
		    \"input\":\"0x11762da2\",
		    \"nonce\":\"0x1\",
		    \"to\":\"0x5fbdb2315678afecb367f032d93f642f64180aa3\",
		    \"transactionIndex\":\"0x0\",
		    \"value\":\"0x0\",
		    \"type\":\"0x3\",
            \"accessList\":[],
		    \"chainId\":\"0x7e7e\",
            \"blobVersionedHashes\":[\"0x012d46373b7d1f53793cd6872e40e801f9af6860ecbdbaa2e28df25937618c6f\",\"0x0126d296b606f85b775b12b8b4abeb3bdb88f5a50502754d598537ae9b7fb947\"],
            \"v\":\"0x0\",
		    \"r\":\"0xaba289efba8ef610a5b3b70b72a42fe1916640f64d7112ec0b89087bbc8fff5f\",
		    \"s\":\"0x1de067d69b79d28d0a3bd179e332c85b93cedbd299d9e205398c073a59633dcf\",
		    \"yParity\":\"0x0\"
        }";
        let tx: Transaction = serde_json::from_str(response).unwrap();
        println!("tx: {tx:?}");
    }
}<|MERGE_RESOLUTION|>--- conflicted
+++ resolved
@@ -1,8 +1,6 @@
 use crate::{
-    error::{HostError, HostResult},
-    provider_db::ProviderDb,
-    raiko::BlockDataProvider,
-    rpc_provider::RpcBlockDataProvider,
+    interfaces::error::{HostError, HostResult},
+    provider::{db::ProviderDb, rpc::RpcBlockDataProvider, BlockDataProvider},
 };
 use alloy_consensus::{
     SignableTransaction, TxEip1559, TxEip2930, TxEip4844, TxEip4844Variant, TxEnvelope, TxLegacy,
@@ -31,16 +29,7 @@
 };
 use serde::{Deserialize, Serialize};
 use std::{collections::HashSet, sync::Arc};
-<<<<<<< HEAD
 use tracing::{debug, info, warn};
-=======
-use tracing::{info, warn};
-
-use crate::{
-    interfaces::error::{HostError, HostResult},
-    provider::{db::ProviderDb, rpc::RpcBlockDataProvider, BlockDataProvider},
-};
->>>>>>> 4c766678
 
 pub async fn preflight<BDP: BlockDataProvider>(
     provider: BDP,
