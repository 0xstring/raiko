use std::str;

use serde_json::Value;
use tokio::process::Command;
use tracing::{debug, info};
use zeth_lib::host::provider::file_provider::cache_file_path;

use crate::{
    metrics::inc_sgx_error,
    prover::{
        consts::*,
        context::Context,
        request::{SgxRequest, SgxResponse},
<<<<<<< HEAD
    },
};

pub async fn execute_sgx(ctx: &Context, req: &SgxRequest) -> Result<SgxResponse, String> {
    let guest_path = &ctx
        .guest_path
        .join(SGX_PARENT_DIR)
        .join(RAIKO_GUEST_EXECUTABLE);
=======
        utils::guest_executable_path,
    },
};

pub async fn execute_sgx(ctx: &mut Context, req: &SgxRequest) -> Result<SgxResponse, String> {
    let guest_path = guest_executable_path(&ctx.guest_path, SGX_PARENT_DIR);
>>>>>>> 4594293b
    debug!("Guest path: {:?}", guest_path);
    let mut cmd = {
        let bin_directory = guest_path
            .parent()
            .ok_or(String::from("missing sgx executable directory"))?;
        let bin = guest_path
            .file_name()
            .ok_or(String::from("missing sgx executable"))?;
        let mut cmd = Command::new("sudo");
        cmd.current_dir(bin_directory)
            .arg("gramine-sgx")
            .arg(bin)
            .arg("one-shot");
        cmd
    };
    let output = cmd
        .arg("--blocks-data-file")
        .arg(ctx.l2_cache_file.as_ref().unwrap())
        .arg("--l1-blocks-data-file")
        .arg(ctx.l1_cache_file.as_ref().unwrap())
        .arg("--prover")
        .arg(req.prover.to_string())
        .arg("--graffiti")
        .arg(req.graffiti.to_string())
        .arg("--sgx-instance-id")
        .arg(ctx.sgx_context.instance_id.to_string())
        .arg("--l2-chain")
        .arg(&ctx.l2_chain)
        .output()
        .await
        .map_err(|e| e.to_string())?;
    info!("Sgx execution stderr: {:?}", str::from_utf8(&output.stderr));
    info!("Sgx execution stdout: {:?}", str::from_utf8(&output.stdout));
    if !output.status.success() {
        inc_sgx_error(req.block);
        return Err(output.status.to_string());
    }
    parse_sgx_result(output.stdout)
}

fn parse_sgx_result(output: Vec<u8>) -> Result<SgxResponse, String> {
    let mut json_value: Option<Value> = None;
    let output = String::from_utf8(output).map_err(|e| e.to_string())?;

    for line in output.lines() {
        if let Ok(value) = serde_json::from_str::<Value>(line.trim()) {
            json_value = Some(value);
            break;
        }
    }

    let extract_field = |field| {
        json_value
            .as_ref()
            .and_then(|json| json.get(field).and_then(|v| v.as_str()))
            .unwrap_or("")
            .to_string()
    };

    let proof = extract_field("proof");
    let quote = extract_field("quote");

    Ok(SgxResponse { proof, quote })
}<|MERGE_RESOLUTION|>--- conflicted
+++ resolved
@@ -11,23 +11,12 @@
         consts::*,
         context::Context,
         request::{SgxRequest, SgxResponse},
-<<<<<<< HEAD
-    },
-};
-
-pub async fn execute_sgx(ctx: &Context, req: &SgxRequest) -> Result<SgxResponse, String> {
-    let guest_path = &ctx
-        .guest_path
-        .join(SGX_PARENT_DIR)
-        .join(RAIKO_GUEST_EXECUTABLE);
-=======
         utils::guest_executable_path,
     },
 };
 
 pub async fn execute_sgx(ctx: &mut Context, req: &SgxRequest) -> Result<SgxResponse, String> {
     let guest_path = guest_executable_path(&ctx.guest_path, SGX_PARENT_DIR);
->>>>>>> 4594293b
     debug!("Guest path: {:?}", guest_path);
     let mut cmd = {
         let bin_directory = guest_path
