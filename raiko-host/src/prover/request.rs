use serde::{Deserialize, Serialize};
use serde_with::{serde_as, DisplayFromStr};
use zeth_lib::input::GuestOutput;
use zeth_primitives::{Address, B256};

#[serde_as]
#[derive(Clone, Debug, Serialize, Deserialize)]
#[serde(rename_all = "camelCase")]
pub enum ProofType {
    Succinct,
    PseZk,
    Powdr,
    Sgx,
    Risc0(Risc0ProofParams),
    Native,
}

#[serde_as]
#[derive(Clone, Debug, Serialize, Deserialize)]
pub struct Risc0ProofParams {
    pub bonsai: bool,
    pub snark: bool,
    pub profile: bool,
    pub execution_po2: u32,
}

#[serde_as]
#[derive(Clone, Debug, Serialize, Deserialize)]
#[serde(rename_all = "camelCase")]
pub struct ProofRequest {
    /// the l2 block number
    pub block_number: u64,
    /// l2 node for get block by number
    pub l2_rpc: String,
    /// l1 node for signal root verify and get txlist info from proposed transaction.
    pub l1_rpc: String,
    /// beacon node for data blobs
    pub beacon_rpc: String,
    /// l2 contracts selection
    pub chain: String,
    // graffiti
    pub graffiti: B256,
    /// the protocol instance data
    #[serde_as(as = "DisplayFromStr")]
    pub prover: Address,

    pub proof_type: ProofType,
}

<<<<<<< HEAD
// curl --location --request POST 'http://localhost:8080' --header 'Content-Type: application/json' --data-raw '{
// "jsonrpc": "2.0",
// "id": 1,
// "method": "proof",
// "params": [
// {
// "type": "Sgx",
// "l2Rpc": "https://rpc.internal.taiko.xyz",
// "l1Rpc": "https://l1rpc.internal.taiko.xyz",
// "l2Contracts": "internal_devnet_a",
// "proofInstance": "native",
// "block": 2,
// "prover": "0x70997970C51812dc3A010C7d01b50e0d17dc79C8",
// "graffiti": "0000000000000000000000000000000000000000000000000000000000000000"
// }
// ]
// }'
//

=======
>>>>>>> ebcfdd4f
// Use Output type in Patar's Driver trait
#[derive(Clone, Serialize, Deserialize)]
#[serde(tag = "type")]
pub enum ProofResponse {
    Sgx(SgxResponse),
    PseZk(PseZkResponse),
    SP1(SP1Response),
    Native(GuestOutput),
    Risc0(Risc0Response),
}

#[derive(Default, Clone, Serialize, Deserialize)]
#[serde(rename_all = "camelCase")]
pub struct SgxResponse {
    /// proof format: 4b(id)+20b(pubkey)+65b(signature)
    pub proof: String,
    pub quote: String,
}

#[derive(Clone, Serialize, Deserialize)]
pub struct PseZkResponse {}

#[derive(Clone, Serialize, Deserialize)]
pub struct SP1Response {
    pub proof: String,
    pub output: GuestOutput,
}

#[derive(Clone, Serialize, Deserialize)]
pub struct Risc0Response {
    pub journal: String,
}<|MERGE_RESOLUTION|>--- conflicted
+++ resolved
@@ -47,28 +47,6 @@
     pub proof_type: ProofType,
 }
 
-<<<<<<< HEAD
-// curl --location --request POST 'http://localhost:8080' --header 'Content-Type: application/json' --data-raw '{
-// "jsonrpc": "2.0",
-// "id": 1,
-// "method": "proof",
-// "params": [
-// {
-// "type": "Sgx",
-// "l2Rpc": "https://rpc.internal.taiko.xyz",
-// "l1Rpc": "https://l1rpc.internal.taiko.xyz",
-// "l2Contracts": "internal_devnet_a",
-// "proofInstance": "native",
-// "block": 2,
-// "prover": "0x70997970C51812dc3A010C7d01b50e0d17dc79C8",
-// "graffiti": "0000000000000000000000000000000000000000000000000000000000000000"
-// }
-// ]
-// }'
-//
-
-=======
->>>>>>> ebcfdd4f
 // Use Output type in Patar's Driver trait
 #[derive(Clone, Serialize, Deserialize)]
 #[serde(tag = "type")]
