{
    "rust-analyzer.cargo.features": "",
    "rust-analyzer.linkedProjects": [
        "./Cargo.toml",
<<<<<<< HEAD
=======
        "./raiko-guests/risc0/guest/Cargo.toml",
        "./raiko-guests/succinct/Cargo.toml"
>>>>>>> 3268d70d
    ]
}<|MERGE_RESOLUTION|>--- conflicted
+++ resolved
@@ -1,11 +1,8 @@
 {
-    "rust-analyzer.cargo.features": "",
+    "rust-analyzer.cargo.features": "all",
     "rust-analyzer.linkedProjects": [
         "./Cargo.toml",
-<<<<<<< HEAD
-=======
         "./raiko-guests/risc0/guest/Cargo.toml",
         "./raiko-guests/succinct/Cargo.toml"
->>>>>>> 3268d70d
     ]
 }